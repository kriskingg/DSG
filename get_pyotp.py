import requests
import pyotp
import os
<<<<<<< HEAD
import logging

# Setup basic logging
logging.basicConfig(level=logging.INFO, format='%(asctime)s - %(levelname)s - %(message)s')
=======
import time
import logging
from dotenv import load_dotenv

# Load environment variables from .env file or directly from the environment
load_dotenv()
>>>>>>> 2695a3ba

# Setup basic logging
logging.basicConfig(level=logging.INFO, format='%(asctime)s - %(levelname)s - %(message)s')

def generate_totp():
    """Generate TOTP code using the secret key from an environment variable."""
    totp_secret_key = os.getenv('TOTP_SECRET_KEY')
    if not totp_secret_key:
        logging.error("TOTP_SECRET_KEY is not set.")
        raise ValueError("TOTP_SECRET_KEY is not set. Cannot generate TOTP code.")
    totp = pyotp.TOTP(totp_secret_key)
    return totp.now()

<<<<<<< HEAD
def login_and_save_token():
    try:
        # Ensure all necessary environment variables are set
        api_key = os.getenv('YOUR_API_KEY')
        client_code = os.getenv('YOUR_CLIENT_CODE')
        password = os.getenv('YOUR_PASSWORD')
        application_id = os.getenv('YOUR_APPLICATION_ID')

        if not api_key or not client_code or not password or not application_id:
            raise ValueError("One or more required environment variables are not set.")

        # Generate the TOTP
        current_totp = generate_totp()
        logging.info(f"Generated TOTP: {current_totp}")

        # Prepare the request
        url = "https://vortex.trade.rupeezy.in/user/login"
        headers = {
            "x-api-key": api_key,
            "Content-Type": "application/json"
        }
        data = {
            "client_code": client_code,
            "password": password,
            "totp": current_totp,
            "application_id": application_id
        }

        # Perform the login request
        response = requests.post(url, headers=headers, json=data)
        response.raise_for_status()  # Raise an exception for HTTP errors

        # Process the response
        response_data = response.json()
        access_token = response_data.get('data', {}).get('access_token')
        if response.status_code == 200 and access_token:
            logging.info(f"ACCESS_TOKEN={access_token}")
        else:
            logging.error("Login failed or access token not found.")
            logging.error("Response data: %s", response_data)

    except requests.exceptions.RequestException as e:
        logging.error(f"HTTP error occurred: {e}")
    except ValueError as ve:
        logging.error(f"Value error: {ve}")
=======
def login_with_totp(totp):
    """Perform login using the generated TOTP."""
    url = "https://vortex.trade.rupeezy.in/user/login"
    headers = {
        "x-api-key": os.getenv('YOUR_API_KEY'),
        "Content-Type": "application/json"
    }
    data = {
        "client_code": os.getenv('YOUR_CLIENT_CODE'),
        "password": os.getenv('YOUR_PASSWORD'),
        "totp": totp,
        "application_id": os.getenv('YOUR_APPLICATION_ID')
    }

    try:
        response = requests.post(url, headers=headers, json=data)
        response.raise_for_status()  # Raise an exception for HTTP errors

        response_data = response.json()
        access_token = response_data.get('data', {}).get('access_token')
        if access_token:
            # Save the access token as a GitHub Actions output
            with open(os.getenv('GITHUB_ENV'), 'a') as file:
                file.write(f"ACCESS_TOKEN={access_token}\n")
            logging.info("Access token saved.")
        else:
            logging.error("Access token not found in response.")
            logging.error("Response data: %s", response_data)
    except requests.exceptions.RequestException as e:
        logging.error(f"An error occurred: {e}")

def unified_login_process():
    """Generate TOTP and perform login with it."""
    try:
        current_totp = generate_totp()
        logging.info(f"Generated TOTP: {current_totp}")

        # Wait 3 seconds to ensure TOTP timing is correct
        time.sleep(3)

        # Perform login with TOTP
        login_with_totp(current_totp)
    except ValueError as e:
        logging.error(f"An error occurred during TOTP generation: {e}")
>>>>>>> 2695a3ba
    except Exception as e:
        logging.error(f"An unexpected error occurred: {e}")

if __name__ == "__main__":
    login_and_save_token()<|MERGE_RESOLUTION|>--- conflicted
+++ resolved
@@ -1,22 +1,11 @@
 import requests
 import pyotp
 import os
-<<<<<<< HEAD
-import logging
-
-# Setup basic logging
-logging.basicConfig(level=logging.INFO, format='%(asctime)s - %(levelname)s - %(message)s')
-=======
 import time
-import logging
 from dotenv import load_dotenv
 
-# Load environment variables from .env file or directly from the environment
+# Load environment variables from GitHub Secrets
 load_dotenv()
->>>>>>> 2695a3ba
-
-# Setup basic logging
-logging.basicConfig(level=logging.INFO, format='%(asctime)s - %(levelname)s - %(message)s')
 
 def generate_totp():
     """Generate TOTP code using the secret key from an environment variable."""
@@ -27,7 +16,6 @@
     totp = pyotp.TOTP(totp_secret_key)
     return totp.now()
 
-<<<<<<< HEAD
 def login_and_save_token():
     try:
         # Ensure all necessary environment variables are set
@@ -56,71 +44,32 @@
             "application_id": application_id
         }
 
-        # Perform the login request
-        response = requests.post(url, headers=headers, json=data)
-        response.raise_for_status()  # Raise an exception for HTTP errors
-
-        # Process the response
-        response_data = response.json()
-        access_token = response_data.get('data', {}).get('access_token')
-        if response.status_code == 200 and access_token:
-            logging.info(f"ACCESS_TOKEN={access_token}")
-        else:
-            logging.error("Login failed or access token not found.")
-            logging.error("Response data: %s", response_data)
-
-    except requests.exceptions.RequestException as e:
-        logging.error(f"HTTP error occurred: {e}")
-    except ValueError as ve:
-        logging.error(f"Value error: {ve}")
-=======
-def login_with_totp(totp):
-    """Perform login using the generated TOTP."""
-    url = "https://vortex.trade.rupeezy.in/user/login"
-    headers = {
-        "x-api-key": os.getenv('YOUR_API_KEY'),
-        "Content-Type": "application/json"
-    }
-    data = {
-        "client_code": os.getenv('YOUR_CLIENT_CODE'),
-        "password": os.getenv('YOUR_PASSWORD'),
-        "totp": totp,
-        "application_id": os.getenv('YOUR_APPLICATION_ID')
-    }
-
-    try:
-        response = requests.post(url, headers=headers, json=data)
-        response.raise_for_status()  # Raise an exception for HTTP errors
-
+    response = requests.post(url, headers=headers, json=data)
+    if response.status_code == 200:
         response_data = response.json()
         access_token = response_data.get('data', {}).get('access_token')
         if access_token:
             # Save the access token as a GitHub Actions output
             with open(os.getenv('GITHUB_ENV'), 'a') as file:
                 file.write(f"ACCESS_TOKEN={access_token}\n")
-            logging.info("Access token saved.")
+            print("Access token saved.")
         else:
-            logging.error("Access token not found in response.")
-            logging.error("Response data: %s", response_data)
-    except requests.exceptions.RequestException as e:
-        logging.error(f"An error occurred: {e}")
+            print("Access token not found in response.")
+            print("Response data:", response_data)
+    else:
+        print(f"Failed to login: {response.status_code} - {response.text}")
 
 def unified_login_process():
     """Generate TOTP and perform login with it."""
-    try:
-        current_totp = generate_totp()
-        logging.info(f"Generated TOTP: {current_totp}")
-
-        # Wait 3 seconds to ensure TOTP timing is correct
-        time.sleep(3)
-
-        # Perform login with TOTP
-        login_with_totp(current_totp)
-    except ValueError as e:
-        logging.error(f"An error occurred during TOTP generation: {e}")
->>>>>>> 2695a3ba
-    except Exception as e:
-        logging.error(f"An unexpected error occurred: {e}")
+    current_totp = generate_totp()
+    
+    # Wait 3 seconds to ensure TOTP timing is correct
+    time.sleep(3)
+    
+    print(f"Generated TOTP: {current_totp}")
+    
+    # Perform login with TOTP
+    login_with_totp(current_totp)
 
 if __name__ == "__main__":
     login_and_save_token()